# Overall imports
import argparse
import operator

# In-package imports
from compare_mt import ngram_utils
from compare_mt import stat_utils
from compare_mt import corpus_utils
from compare_mt import sign_utils
from compare_mt import scorers
from compare_mt import bucketers
from compare_mt import reporters
from compare_mt import arg_utils
from compare_mt import print_utils
from compare_mt import formatting

def generate_score_report(ref, outs,
                       score_type='bleu',
                       bootstrap=0,
                       case_insensitive=False):
  """
  Generate a report comparing overall scores of system(s) in both plain text and graphs.

  Args:
    ref: Tokens from the reference
    outs: Tokens from the output file(s)
    score_type: A string specifying the scoring type (bleu/length)
    bootstrap: Number of samples for significance test (0 to disable)
    compare_directions: A string specifying which systems to compare
    case_insensitive: A boolean specifying whether to turn on the case insensitive option
  """
  bootstrap = int(bootstrap)
  case_insensitive = True if case_insensitive == 'True' else False

  scorer = scorers.create_scorer_from_profile(score_type, case_insensitive=case_insensitive)

  scores, strs = zip(*[scorer.score_corpus(ref, out) for out in outs])

  if bootstrap != 0:
    direcs = []
    for i in range(len(scores)):
      for j in range(i+1, len(scores)):
        direcs.append( (i,j) )
    wins, sys_stats = sign_utils.eval_with_paired_bootstrap(ref, outs, scorer, direcs, num_samples=bootstrap)
    wins = list(zip(direcs, wins))
  else:
    wins = sys_stats = direcs = None

  reporter = reporters.ScoreReport(scorer=scorer, scores=scores, strs=strs, 
                                   wins=wins, sys_stats=sys_stats)
  reporter.generate_report(output_fig_file=f'score-{score_type}-{bootstrap}',
                           output_fig_format='pdf', 
                           output_directory='outputs')
  return reporter 

def generate_word_accuracy_report(ref, outs,
                          acc_type='fmeas', bucket_type='freq',
                          freq_count_file=None, freq_corpus_file=None,
                          label_set=None,
                          ref_labels=None, out_labels=None,
                          case_insensitive=False):
  """
  Generate a report comparing the word accuracy in both plain text and graphs.

  Args:
    ref: Tokens from the reference
    outs: Tokens from the output file(s)
    acc_type: The type of accuracy to show (prec/rec/fmeas). Can also have multiple separated by '+'.
    bucket_type: A string specifying the way to bucket words together to calculate F-measure (freq/tag)
    freq_corpus_file: When using "freq" as a bucketer, which corpus to use to calculate frequency.
                      By default this uses the frequency in the reference test set, but it's often more informative
                      to use the frequency in the training set, in which case you specify the path of the
                      training corpus.
    freq_count_file: An alternative to freq_corpus that uses a count file in "word\tfreq" format.
    ref_labels: either a filename of a file full of reference labels, or a list of strings corresponding to `ref`.
    out_labels: output labels. must be specified if ref_labels is specified.
    case_insensitive: A boolean specifying whether to turn on the case insensitive option
  """
  case_insensitive = True if case_insensitive == 'True' else False

  if out_labels is not None:
    out_labels = arg_utils.parse_files(out_labels)
    if len(out_labels) != len(outs):
      raise ValueError(f'The number of output files should be equal to the number of output labels.')

  bucketer = bucketers.create_word_bucketer_from_profile(bucket_type,
                                                         freq_count_file=freq_count_file,
                                                         freq_corpus_file=freq_corpus_file,
                                                         freq_data=ref,
                                                         label_set=label_set,
                                                         case_insensitive=case_insensitive)
  ref_labels = corpus_utils.load_tokens(ref_labels) if type(ref_labels) == str else ref_labels
  out_labels = [corpus_utils.load_tokens(out_labels[i]) if not out_labels is None else None for i in range(len(outs))]
  matches = [bucketer.calc_bucketed_matches(ref, out, ref_labels=ref_labels, out_labels=out_label) for out, out_label in zip(outs, out_labels)]
  
  reporter = reporters.WordReport(bucketer=bucketer, matches=matches,
                                  acc_type=acc_type, header="Word Accuracy Analysis")
  reporter.generate_report(output_fig_file=f'word-acc',
                           output_fig_format='pdf', 
                           output_directory='outputs')
  return reporter 
  

def generate_src_word_accuracy_report(ref, outs, src, ref_align_file=None, out_align_files=None,
                          acc_type='fmeas', bucket_type='freq',
                          freq_count_file=None, freq_corpus_file=None,
                          label_set=None,
                          src_labels=None,
                          case_insensitive=False):
  """
  Generate a report for source word analysis in both plain text and graphs.

  Args:
    ref: Tokens from the reference
    outs: Tokens from the output file(s)
    src: Tokens from the source
    ref_align_file: Alignment file for the reference
    out_align_files: Alignment file for the output file
    acc_type: The type of accuracy to show (prec/rec/fmeas). Can also have multiple separated by '+'.
    bucket_type: A string specifying the way to bucket words together to calculate F-measure (freq/tag)
    freq_corpus_file: When using "freq" as a bucketer, which corpus to use to calculate frequency.
                      By default this uses the frequency in the reference test set, but it's often more informative
                      se the frequency in the training set, in which case you specify the path of the target side
                      he training corpus.
    freq_count_file: An alternative to freq_corpus that uses a count file in "word\tfreq" format.
    src_labels: either a filename of a file full of source labels, or a list of strings corresponding to `ref`.
    case_insensitive: A boolean specifying whether to turn on the case insensitive option
  """
  case_insensitive = True if case_insensitive == 'True' else False

  if not src or not ref_align_file or not out_align_files:
    raise ValueError("Must specify the source and the alignment files when performing source analysis.")

  ref_align = corpus_utils.load_tokens(ref_align_file) 
  out_aligns = [corpus_utils.load_tokens(x) for x in arg_utils.parse_files(out_align_files)]

  if len(out_aligns) != len(outs):
    raise ValueError(f'The number of output files should be equal to the number of output alignment files.')

  bucketer = bucketers.create_word_bucketer_from_profile(bucket_type,
                                                         freq_count_file=freq_count_file,
                                                         freq_corpus_file=freq_corpus_file,
                                                         freq_data=src,
                                                         label_set=label_set,
                                                         case_insensitive=case_insensitive)
  src_labels = corpus_utils.load_tokens(src_labels) if type(src_labels) == str else src_labels
  matches = [bucketer.calc_source_bucketed_matches(src, ref, out, ref_align, out_align, src_labels=src_labels) for out, out_align in zip(outs, out_aligns)]

  reporter = reporters.WordReport(bucketer=bucketer, matches=matches,
                                  acc_type=acc_type, header="Source Word Accuracy Analysis")
  reporter.generate_report(output_fig_file=f'src-word-acc',
                           output_fig_format='pdf', 
                           output_directory='outputs')
  return reporter 

def generate_sentence_bucketed_report(ref, outs,
                                   bucket_type='score', statistic_type='count',
                                   score_measure='bleu',
                                   case_insensitive=False):
  """
  Generate a report of sentences by bucket in both plain text and graphs

  Args:
    ref: Tokens from the reference
    outs: Tokens from the output file(s)
    bucket_type: The type of bucketing method to use
    score_measure: If using 'score' as either bucket_type or statistic_type, which scorer to use
    case_insensitive: A boolean specifying whether to turn on the case insensitive option
  """
  case_insensitive = True if case_insensitive == 'True' else False

  bucketer = bucketers.create_sentence_bucketer_from_profile(bucket_type, score_type=score_measure, case_insensitive=case_insensitive)
  bcs = [bucketer.create_bucketed_corpus(out, ref=ref) for out in outs]

  if statistic_type == 'count':
    scorer = None
    aggregator = lambda out,ref: len(out)
  elif statistic_type == 'score':
    scorer = scorers.create_scorer_from_profile(score_measure, case_insensitive=case_insensitive)
    aggregator = lambda out,ref: scorer.score_corpus(ref,out)[0]
  else:
    raise ValueError(f'Illegal statistic_type {statistic_type}')

  stats = [[aggregator(out,ref) for (out,ref) in bc] for bc in bcs]

  reporter = reporters.SentenceReport(bucketer=bucketer,
                                      sys_stats=stats,
                                      statistic_type=statistic_type, scorer=scorer)

  reporter.generate_report(output_fig_file=f'sentence-{statistic_type}-{score_measure}',
                           output_fig_format='pdf', 
                           output_directory='outputs')
  return reporter 
  

def generate_ngram_report(ref, outs,
                       min_ngram_length=1, max_ngram_length=4,
                       report_length=50, alpha=1.0, compare_type='match',
                       ref_labels=None, out_labels=None,
                       compare_directions='0-1',
                       case_insensitive=False):
  """
  Generate a report comparing aggregate n-gram statistics in both plain text and graphs

  Args:
    ref: Tokens from the reference
    outs: Tokens from the output file(s)
    min_ngram_length: minimum n-gram length
    max_ngram_length: maximum n-gram length
    report_length: the number of n-grams to report
    alpha: when sorting n-grams for salient features, the smoothing coefficient. A higher smoothing coefficient
           will result in more frequent phenomena (sometimes this is good).
    compare_type: what type of statistic to compare
                  (match: n-grams that match the reference, over: over-produced ngrams, under: under-produced ngrams)
    ref_labels: either a filename of a file full of reference labels, or a list of strings corresponding to `ref`.
                If specified, will aggregate statistics over labels instead of n-grams.
    out_labels: output labels. must be specified if ref_labels is specified.
    compare_directions: A string specifying which systems to compare
    case_insensitive: A boolean specifying whether to turn on the case insensitive option
  """
  min_ngram_length, max_ngram_length, report_length = int(min_ngram_length), int(max_ngram_length), int(report_length)
  alpha = float(alpha)
  case_insensitive = True if case_insensitive == 'True' else False

  if out_labels is not None:
    out_labels = arg_utils.parse_files(out_labels)
    if len(out_labels) != len(outs):
      raise ValueError(f'The number of output files should be equal to the number of output labels.')

  if type(ref_labels) == str:
    label_files_str = f'    ref_labels={ref_labels},'
    for i, out_label in enumerate(out_labels):
      label_files_str += f' out{i}_labels={out_label},'
    label_files = (label_files_str)
  else:
    label_files = None

  if type(alpha) == str:
    alpha = float(alpha)

  if not type(ref_labels) == str and case_insensitive:
    ref = corpus_utils.lower(ref)
    outs = [corpus_utils.lower(out) for out in outs]

  ref_labels = corpus_utils.load_tokens(ref_labels) if type(ref_labels) == str else ref_labels
  out_labels = [corpus_utils.load_tokens(out_labels[i]) if not out_labels is None else None for i in range(len(outs))]
  totals, matches, overs, unders = zip(*[ngram_utils.compare_ngrams(ref, out, ref_labels=ref_labels, out_labels=out_label,
                                                             min_length=min_ngram_length, max_length=max_ngram_length) for out, out_label in zip(outs, out_labels)])
  direcs = arg_utils.parse_compare_directions(compare_directions)
  scores = []
  for (left, right) in direcs:
    if compare_type == 'match':
      scores.append(stat_utils.extract_salient_features(matches[left], matches[right], alpha=alpha))
    elif compare_type == 'over':
      scores.append(stat_utils.extract_salient_features(overs[left], overs[right], alpha=alpha))
    elif compare_type == 'under':
      scores.append(stat_utils.extract_salient_features(unders[left], unders[right], alpha=alpha))
    else:
      raise ValueError(f'Illegal compare_type "{compare_type}"')
  scorelist = [sorted(score.items(), key=operator.itemgetter(1), reverse=True) for score in scores]

  reporter = reporters.NgramReport(scorelist=scorelist, report_length=report_length,
                                   min_ngram_length=min_ngram_length, 
                                   max_ngram_length=max_ngram_length,
                                   matches=matches,
                                   compare_type=compare_type, alpha=alpha,
                                   compare_directions=direcs,
                                   label_files=label_files)                                   
  reporter.generate_report(output_fig_file=f'ngram-min{min_ngram_length}-max{max_ngram_length}-{compare_type}',
                           output_fig_format='pdf', 
                           output_directory='outputs')
  return reporter 

def generate_sentence_examples(ref, outs, src=None,
                            score_type='sentbleu',
                            report_length=10,
                            compare_directions='0-1',
                            case_insensitive=False):
  """
  Generate examples of sentences that satisfy some criterion, usually score of one system better

  Args:
    ref: Tokens from the reference
    outs: Tokens from the output file(s)
    src: Tokens from the source (optional)
    score_type: The type of scorer to use
    report_length: Number of sentences to print for each system being better or worse
    compare_directions: A string specifying which systems to compare
    case_insensitive: A boolean specifying whether to turn on the case insensitive option
  """
  report_length = int(report_length)
  case_insensitive = True if case_insensitive == 'True' else False
    
  scorer = scorers.create_scorer_from_profile(score_type, case_insensitive=case_insensitive)

  direcs = arg_utils.parse_compare_directions(compare_directions)

  scorediff_lists = []
  for (left, right) in direcs:
    scorediff_list = []
    for i, (o1, o2, r) in enumerate(zip(outs[left], outs[right], ref)):
      s1, str1 = scorer.score_sentence(r, o1)
      s2, str2 = scorer.score_sentence(r, o2)
      scorediff_list.append((s2-s1, s1, s2, str1, str2, i))
    scorediff_list.sort()
    scorediff_lists.append(scorediff_list)

  reporter = reporters.SentenceExampleReport(report_length=report_length, scorediff_lists=scorediff_lists,
                                             scorer=scorer,
                                             ref=ref, outs=outs, src=src,
                                             compare_directions=direcs)
  reporter.generate_report()
  return reporter 

def main():
  parser = argparse.ArgumentParser(
      description='Program to compare MT results',
  )
  parser.add_argument('ref_file', type=str,
                      help='A path to a correct reference file')
  parser.add_argument('out_files', type=str, nargs='+',
                      help='Paths to system outputs')
  parser.add_argument('--sys_names', type=str, nargs='+', default=None,
                      help='Names for each system, must be same number as output files')
  parser.add_argument('--src_file', type=str, default=None,
                      help='A path to the source file')
  parser.add_argument('--fig_size', type=str, default='6x4.5',
                      help='The size of figures, in "width x height" format.')
  parser.add_argument('--compare_scores', type=str, nargs='*',
                      default=['score_type=bleu', 'score_type=length'],
                      help="""
                      Compare scores. Can specify arguments in 'arg1=val1,arg2=val2,...' format.
                      See documentation for 'print_score_report' to see which arguments are available.
                      """)
  parser.add_argument('--compare_word_accuracies', type=str, nargs='*',
                      default=['bucket_type=freq'],
                      help="""
                      Compare word accuracies by buckets. Can specify arguments in 'arg1=val1,arg2=val2,...' format.
                      See documentation for 'print_word_accuracy_report' to see which arguments are available.
                      """)
  parser.add_argument('--compare_src_word_accuracies', type=str, nargs='*',
                      default=None,
                      help="""
                      Source analysis. Can specify arguments in 'arg1=val1,arg2=val2,...' format.
                      See documentation for 'print_src_word_accuracy_report' to see which arguments are available.
                      """)
  parser.add_argument('--compare_sentence_buckets', type=str, nargs='*',
                      default=['bucket_type=length,statistic_type=score,score_measure=bleu',
                               'bucket_type=lengthdiff',
                               'bucket_type=score,score_measure=sentbleu'],
                      help="""
                      Compare sentence counts by buckets. Can specify arguments in 'arg1=val1,arg2=val2,...' format.
                      See documentation for 'print_sentence_buckets_report' to see which arguments are available.
                      """)
  parser.add_argument('--compare_ngrams', type=str, nargs='*',
                      default=['compare_type=match'],
                      help="""
                      Compare ngrams. Can specify arguments in 'arg1=val1,arg2=val2,...' format.
                      See documentation for 'print_ngram_report' to see which arguments are available.
                      """)
  parser.add_argument('--compare_sentence_examples', type=str, nargs='*',
                      default=['score_type=sentbleu'],
                      help="""
                      Compare sentences. Can specify arguments in 'arg1=val1,arg2=val2,...' format.
                      See documentation for 'print_sentence_examples' to see which arguments are available.
                      """)
  parser.add_argument('--output_directory', type=str, default=None,
                      help="""
                      A path to a directory where a graphical report will be saved. Open index.html in the directory
                      to read the report.
                      """)
  parser.add_argument('--decimals', type=int, default=4,
                      help="Number of decimals to print for floating point numbers")
  args = parser.parse_args()

  # Set formatting
  formatting.fmt.set_decimals(args.decimals)

  ref = corpus_utils.load_tokens(args.ref_file)
  outs = [corpus_utils.load_tokens(x) for x in args.out_files]

  src = corpus_utils.load_tokens(args.src_file) if args.src_file else None 
  reporters.sys_names = args.sys_names if args.sys_names else [f'sys{i+1}' for i in range(len(outs))]
  reporters.fig_size = tuple([float(x) for x in args.fig_size.split('x')])
  if len(reporters.sys_names) != len(outs):
    raise ValueError(f'len(sys_names) != len(outs) -- {len(sys_names)} != {len(outs)}')

  reports = []

<<<<<<< HEAD
  report_types = [
    (args.compare_scores, generate_score_report, 'Aggregate Scores', False),
    (args.compare_word_accuracies, generate_word_accuracy_report, 'Word Accuracies', False),
    (args.compare_src_word_accuracies, generate_src_word_accuracy_report, 'Source Word Accuracies', True),
    (args.compare_sentence_buckets, generate_sentence_bucketed_report, 'Sentence Buckets', False),
    (args.compare_ngrams, generate_ngram_report, 'Characteristic N-grams', False),
    (args.compare_sentence_examples, generate_sentence_examples, 'Sentence Examples', True),
  ]
=======
  if len(outs) == 1:
    report_types = [
      (args.compare_scores, generate_score_report, 'Aggregate Scores', False),
      (args.compare_word_accuracies, generate_word_accuracy_report, 'Word Accuracies', False),
      (args.compare_src_word_accuracies, generate_src_word_accuracy_report, 'Source Word Accuracies', True),
      (args.compare_sentence_buckets, generate_sentence_bucketed_report, 'Sentence Buckets', False),
    ]
  else:
    report_types = [
      (args.compare_scores, generate_score_report, 'Aggregate Scores', False),
      (args.compare_word_accuracies, generate_word_accuracy_report, 'Word Accuracies', False),
      (args.compare_src_word_accuracies, generate_src_word_accuracy_report, 'Source Word Accuracies', True),
      (args.compare_sentence_buckets, generate_sentence_bucketed_report, 'Sentence Buckets', False),
      (args.compare_ngrams, generate_ngram_report, 'Characteristic N-grams', False),
      (args.compare_sentence_examples, generate_sentence_examples, 'Sentence Examples', False),
    ]
>>>>>>> be48c490

  for arg, func, name, use_src in report_types:
    if arg is not None:
      if use_src:
        reports.append( (name, [func(ref, outs, src, **arg_utils.parse_profile(x)) for x in arg]) )
      else:
        reports.append( (name, [func(ref, outs, **arg_utils.parse_profile(x)) for x in arg]) )

  # Write all reports into a single html file
  if args.output_directory != None:
    reporters.generate_html_report(reports, args.output_directory)

if __name__ == '__main__':
  main()<|MERGE_RESOLUTION|>--- conflicted
+++ resolved
@@ -387,33 +387,16 @@
 
   reports = []
 
-<<<<<<< HEAD
   report_types = [
     (args.compare_scores, generate_score_report, 'Aggregate Scores', False),
     (args.compare_word_accuracies, generate_word_accuracy_report, 'Word Accuracies', False),
     (args.compare_src_word_accuracies, generate_src_word_accuracy_report, 'Source Word Accuracies', True),
-    (args.compare_sentence_buckets, generate_sentence_bucketed_report, 'Sentence Buckets', False),
-    (args.compare_ngrams, generate_ngram_report, 'Characteristic N-grams', False),
-    (args.compare_sentence_examples, generate_sentence_examples, 'Sentence Examples', True),
-  ]
-=======
-  if len(outs) == 1:
-    report_types = [
-      (args.compare_scores, generate_score_report, 'Aggregate Scores', False),
-      (args.compare_word_accuracies, generate_word_accuracy_report, 'Word Accuracies', False),
-      (args.compare_src_word_accuracies, generate_src_word_accuracy_report, 'Source Word Accuracies', True),
-      (args.compare_sentence_buckets, generate_sentence_bucketed_report, 'Sentence Buckets', False),
+    (args.compare_sentence_buckets, generate_sentence_bucketed_report, 'Sentence Buckets', False)]
+  if len(outs) > 1:
+    report_types += [
+      (args.compare_ngrams, generate_ngram_report, 'Characteristic N-grams', False),
+      (args.compare_sentence_examples, generate_sentence_examples, 'Sentence Examples', True),
     ]
-  else:
-    report_types = [
-      (args.compare_scores, generate_score_report, 'Aggregate Scores', False),
-      (args.compare_word_accuracies, generate_word_accuracy_report, 'Word Accuracies', False),
-      (args.compare_src_word_accuracies, generate_src_word_accuracy_report, 'Source Word Accuracies', True),
-      (args.compare_sentence_buckets, generate_sentence_bucketed_report, 'Sentence Buckets', False),
-      (args.compare_ngrams, generate_ngram_report, 'Characteristic N-grams', False),
-      (args.compare_sentence_examples, generate_sentence_examples, 'Sentence Examples', False),
-    ]
->>>>>>> be48c490
 
   for arg, func, name, use_src in report_types:
     if arg is not None:
