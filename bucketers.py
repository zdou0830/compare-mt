import itertools
from collections import defaultdict

import corpus_utils
import scorers

class Bucketer:

  def set_bucket_cutoffs(self, bucket_cutoffs, num_type='int'):
    self.bucket_cutoffs = bucket_cutoffs
    self.bucket_strs = []
    for i, x in enumerate(bucket_cutoffs):
      if i == 0:
        self.bucket_strs.append(f'x < {x}')
      elif num_type == 'int' and x-1 == bucket_cutoffs[i-1]:
        self.bucket_strs.append(f'x = {x-1}')
      else:
        self.bucket_strs.append(f'{bucket_cutoffs[i-1]} <= x < {x}')
    self.bucket_strs.append(f'{x} < x')

  def cutoff_into_bucket(self, value):
    for i, v in enumerate(self.bucket_cutoffs):
      if value < v:
        return i
    return len(self.bucket_cutoffs)

class WordBucketer(Bucketer):

  def calc_bucket(self, val, ref_label=None, out_label=None, src_label=None):
    """
    Calculate the bucket for a particular word

    Args:
      val: The word to calculate the bucket for
      ref_label: If there's a label on the reference word, add it
      out_label: If there's a label on the output word, add it

    Returns:
      An integer ID of the bucket
    """
    raise NotImplementedError('calc_bucket must be implemented in subclasses of WordBucketer')

  def calc_bucketed_matches(self, ref, out, ref_labels=None, out_labels=None):
    """
    Calculate the number of matches, bucketed by the type of word we have
    This must be used with a subclass that has self.bucket_strs defined, and self.calc_bucket(word) implemented.

    Args:
      ref: The reference corpus
      out: The output corpus
      ref_labels: Labels of the reference corpus (optional)
      out_labels: Labels of the output corpus (should be specified iff ref_labels is)

    Returns:
      A tuple containing:
        both_tot: the frequency of a particular bucket appearing in both output and reference
        ref_tot: the frequency of a particular bucket appearing in just reference
        out_tot: the frequency of a particular bucket appearing in just output
        rec: recall of the bucket
        prec: precision of the bucket
        fmeas: f1-measure of the bucket
    """
    if not hasattr(self, 'case_insensitive'):
      self.case_insensitive = False
      
    ref_labels = ref_labels if ref_labels else []
    out_labels = out_labels if out_labels else []
    matches = [[0, 0, 0] for x in self.bucket_strs]
    for ref_sent, out_sent, ref_lab, out_lab in itertools.zip_longest(ref, out, ref_labels, out_labels):
      ref_pos = defaultdict(lambda: [])
      for i, word in enumerate(ref_sent):
        if self.case_insensitive:
          word = corpus_utils.lower(word)
        ref_pos[word].append(i)
      for i, word in enumerate(out_sent):
        if self.case_insensitive:
          word = corpus_utils.lower(word)
        if len(ref_pos[word]) > 0:
          ri = ref_pos[word][0]
          ref_pos[word] = ref_pos[word][1:]
          bucket = self.calc_bucket(word,
                                    ref_label=ref_lab[ri] if ref_lab else None,
                                    out_label=out_lab[i] if out_lab else None)
          matches[bucket][0] += 1
          matches[bucket][1] += 1
        else:
          bucket = self.calc_bucket(word,
                                    out_label=out_lab[i] if out_lab else None)
        matches[bucket][2] += 1
      for word, my_pos in ref_pos.items():
        if len(my_pos) > 0:
          for ri in my_pos:
            bucket = self.calc_bucket(ref_sent[ri],
                                      ref_label=ref_lab[ri] if ref_lab else None)
            matches[bucket][1] += 1
    for both_tot, ref_tot, out_tot in matches:
      if both_tot == 0:
        rec, prec, fmeas = 0.0, 0.0, 0.0
      else:
        rec = both_tot / float(ref_tot)
        prec = both_tot / float(out_tot)
        fmeas = 2 * prec * rec / (prec + rec)
      yield both_tot, ref_tot, out_tot, rec, prec, fmeas

  def calc_source_bucketed_matches(self, src, ref, out, ref_aligns, out_aligns, src_labels=None):
    """
    Calculate the number of matches, bucketed by the type of word we have
    This must be used with a subclass that has self.bucket_strs defined, and self.calc_bucket(word) implemented.

    Args:
      src: The source corpus
      ref: The reference corpus
      out: The output corpus
      ref_aligns: Alignments of the reference corpus
      out_aligns: Alignments of the output corpus
      src_labels: Labels of the source corpus (optional)

    Returns:
      A tuple containing:
        both_tot: the frequency of a particular bucket appearing in both output and reference
        ref_tot: the frequency of a particular bucket appearing in just reference
        out_tot: the frequency of a particular bucket appearing in just output
        rec: recall of the bucket
        prec: precision of the bucket
        fmeas: f1-measure of the bucket
    """
    if not hasattr(self, 'case_insensitive'):
      self.case_insensitive = False

    src_labels = src_labels if src_labels else []
    matches = [[0, 0, 0] for x in self.bucket_strs]
    for src_sent, ref_sent, out_sent, ref_align, out_align, src_lab in itertools.zip_longest(src, ref, out, ref_aligns, out_aligns, src_labels):
      ref_cnt = defaultdict(lambda: 0)
      for i, word in enumerate(ref_sent):
        if self.case_insensitive:
          word = corpus_utils.lower(word)
        ref_cnt[word] += 1
      for i, align in enumerate(out_align):
        src_index, trg_index = align.split('-')
        src_index = int(src_index)
        trg_index = int(trg_index)
        src_word = src_sent[src_index]
        word = out_sent[trg_index]
        if self.case_insensitive:
          word = corpus_utils.lower(word)
        bucket = self.calc_bucket(src_word,
                                  src_label=src_lab[src_index] if src_lab else None)
        if ref_cnt[word] > 0:
          ref_cnt[word] -= 1
          matches[bucket][0] += 1
        matches[bucket][2] += 1
      for i, align in enumerate(ref_align):
        src_index, trg_index = align.split('-')
        src_index = int(src_index)
        trg_index = int(trg_index)
        src_word = src_sent[src_index]
        bucket = self.calc_bucket(src_word,
                                  src_label=src_lab[src_index] if src_lab else None)
        matches[bucket][1] += 1

    for both_tot, ref_tot, out_tot in matches:
      if both_tot == 0:
        rec, prec, fmeas = 0.0, 0.0, 0.0
      else:
        rec = both_tot / float(ref_tot)
        prec = both_tot / float(out_tot)
        fmeas = 2 * prec * rec / (prec + rec)
      yield both_tot, ref_tot, out_tot, rec, prec, fmeas

  def calc_bucketed_likelihoods(self, corpus, likelihoods):
    """
    Calculate the average of log likelihoods, bucketed by the type of word/label we have
    This must be used with a subclass that has self.bucket_strs defined, and self.calc_bucket(word) implemented.

    Args:
      corpus: The text/label corpus over which we compute the likelihoods
      likelihoods: The log-likelihoods corresponding to each word/label in the corpus

    Returns:
      the average log-likelihood bucketed by the type of word/label we have
    """

    if type(corpus) == str:
      corpus = corpus_utils.load_tokens(corpus)
    bucketed_likelihoods = [[0.0, 0] for _ in self.bucket_strs]
    if len(corpus) != len(likelihoods):
      raise ValueError("corpus and likelihoods should have the same size.")
    for sent, list_of_likelihoods in zip(corpus, likelihoods):
      if len(sent) != len(list_of_likelihoods):
        raise ValueError("Each sentence of the corpus should have likelihood value for each word")

      for word, ll in zip(sent, list_of_likelihoods):
        bucket = self.calc_bucket(word, ref_label=word)
        bucketed_likelihoods[bucket][0] += ll
        bucketed_likelihoods[bucket][1] += 1

    for ll, count in bucketed_likelihoods:
      if count != 0:
        yield ll/float(count)
      else:
        yield "NA" # not applicable


class FreqWordBucketer(WordBucketer):

  def __init__(self,
               freq_counts=None, freq_count_file=None, freq_corpus_file=None, freq_data=None,
               bucket_cutoffs=None,
               case_insensitive=False):
    """
    A bucketer that buckets words by their frequency.

    Args:
      freq_counts: A dictionary containing word/count data.
      freq_count_file: A file containing counts for each word in tab-separated word, count format.
                       Ignored if freq_counts exists.
      freq_corpus_file: A file with a corpus used for collecting counts. Ignored if freq_count_file exists.
      freq_data: A tokenized corpus from which counts can be calculated. Ignored if freq_corpus_file exists.
      bucket_cutoffs: Cutoffs for each bucket.
                      The first bucket will be range(0,bucket_cutoffs[0]).
                      Middle buckets will be range(bucket_cutoffs[i],bucket_cutoffs[i-1].
                      Final bucket will be everything greater than bucket_cutoffs[-1].
      case_insensitive: A boolean specifying whether to turn on the case insensitive option.
    """
    self.case_insensitive = case_insensitive
    if not freq_counts:
      freq_counts = defaultdict(lambda: 0)
      if freq_count_file != None:
        with open(freq_count_file, "r") as f:
          for line in f:
            word, freq = line.strip().split('\t')
            if self.case_insensitive:
              freq_counts[corpus_utils.lower(word)] += freq
            else:
              freq_counts[word] = freq
      elif freq_corpus_file:
<<<<<<< HEAD
        for word in itertools.chain(corpus_utils.iterate_tokens(freq_corpus_file)):
          if self.case_insensitive:
            freq_counts[corpus_utils.lower(word)] += 1
          else:
=======
        for words in corpus_utils.iterate_tokens(freq_corpus_file):
          for word in words:
>>>>>>> 21e19654
            freq_counts[word] += 1
      elif freq_data:
        for words in freq_data:
          for word in words:
            if self.case_insensitive:
              freq_counts[corpus_utils.lower(word)] += 1
            else:
              freq_counts[word] += 1
      else:
        raise ValueError('Must have at least one source of frequency counts for FreqWordBucketer')
    self.freq_counts = freq_counts

    if bucket_cutoffs is None:
      bucket_cutoffs = [1, 2, 3, 4, 5, 10, 100, 1000]
    self.set_bucket_cutoffs(bucket_cutoffs)

  def calc_bucket(self, word, ref_label=None, out_label=None, src_label=None):
    if self.case_insensitive:
      return self.cutoff_into_bucket(self.freq_counts.get(corpus_utils.lower(word), 0))
    else:
      return self.cutoff_into_bucket(self.freq_counts.get(word, 0))

  def name(self):
    return "frequency"

class LabelWordBucketer(WordBucketer):

  def __init__(self,
               label_set=None):
    """
    A bucketer that buckets words by their labels.

    Args:
      label_set: The set of labels to use as buckets. This can be a list, or a string separated by '+'s.
    """
    if type(label_set) == str:
      label_set = label_set.split('+')
    self.bucket_strs = label_set + ['other']
    label_set_len = len(label_set)
    self.bucket_map = defaultdict(lambda: label_set_len)
    for i, l in enumerate(label_set):
      self.bucket_map[l] = i

  def calc_bucket(self, word, ref_label=None, out_label=None, src_label=None):
    if ref_label:
      return self.bucket_map[ref_label]
    elif out_label:
      return self.bucket_map[out_label]
    elif src_label:
      return self.bucket_map[src_label]
    else:
      raise ValueError('When calculating buckets by label, ref_label or out_label must be non-zero')

  def name(self):
    return "labels"

class SentenceBucketer(Bucketer):

  def calc_bucket(self, val, ref=None):
    """
    Calculate the bucket for a particular sentence

    Args:
      val: The sentence to calculate the bucket for
      ref: The reference sentence, if it exists

    Returns:
      An integer ID of the bucket
    """
    raise NotImplementedError('calc_bucket must be implemented in subclasses of SentenceBucketer')

  def create_bucketed_corpus(self, out, ref=None):
    bucketed_corpus = [([],[] if ref else None) for _ in self.bucket_strs]
    if ref is None:
      ref = out
    for out_words, ref_words in zip(out, ref):
      bucket = self.calc_bucket(out_words, ref=(ref_words if ref else None))
      bucketed_corpus[bucket][0].append(out_words)
      if ref != None:
        bucketed_corpus[bucket][1].append(ref_words)
    return bucketed_corpus

class ScoreSentenceBucketer(SentenceBucketer):
  """
  Bucket sentences by some score (e.g. BLEU)
  """

  def __init__(self, score_type, bucket_cutoffs=None, case_insensitive=False):
    self.score_type = score_type
    self.scorer = scorers.create_scorer_from_profile(score_type)
    if bucket_cutoffs is None:
      bucket_cutoffs = [x/10.0 for x in range(1,10)]
    self.set_bucket_cutoffs(bucket_cutoffs, num_type='float')
    self.case_insensitive = case_insensitive

  def calc_bucket(self, val, ref=None):
    if self.case_insensitive:
      return self.cutoff_into_bucket(self.scorer.score_sentence(corpus_utils.lower(ref), corpus_utils.lower(val))[0])
    else:
      return self.cutoff_into_bucket(self.scorer.score_sentence(ref, val)[0])

  def name(self):
    return self.scorer.name()

class LengthSentenceBucketer(SentenceBucketer):
  """
  Bucket sentences by length
  """

  def __init__(self, bucket_cutoffs=None):
    if bucket_cutoffs is None:
      bucket_cutoffs = [10, 20, 30, 40, 50, 60]
    self.set_bucket_cutoffs(bucket_cutoffs, num_type='int')

  def calc_bucket(self, val, ref=None):
    return self.cutoff_into_bucket(len(val))

  def name(self):
    return "length"

class LengthDiffSentenceBucketer(SentenceBucketer):
  """
  Bucket sentences by length
  """

  def __init__(self, bucket_cutoffs=None):
    if bucket_cutoffs is None:
      bucket_cutoffs = [-20, -10, -5, -4, -3, -2, -1, 0, 1, 2, 3, 4, 5, 6, 11, 21]
    self.set_bucket_cutoffs(bucket_cutoffs, num_type='int')

  def calc_bucket(self, val, ref=None):
    return self.cutoff_into_bucket(len(ref) - len(val))

  def name(self):
    return "length difference"


def create_word_bucketer_from_profile(bucket_type,
                                      freq_counts=None, freq_count_file=None, freq_corpus_file=None, freq_data=None,
                                      label_set=None,
                                      bucket_cutoffs=None,
                                      case_insensitive=False):
  if bucket_type == 'freq':
    return FreqWordBucketer(
      freq_counts=freq_counts,
      freq_count_file=freq_count_file,
      freq_corpus_file=freq_corpus_file,
      freq_data=freq_data,
      bucket_cutoffs=bucket_cutoffs,
      case_insensitive=case_insensitive)
  elif bucket_type == 'label':
    return LabelWordBucketer(
      label_set=label_set)
  else:
    raise ValueError(f'Illegal bucket type {bucket_type}')


def create_sentence_bucketer_from_profile(bucket_type,
                                          score_type=None,
                                          bucket_cutoffs=None,
                                          case_insensitive=False):
  if bucket_type == 'score':
    return ScoreSentenceBucketer(score_type, bucket_cutoffs=bucket_cutoffs, case_insensitive=case_insensitive)
  elif bucket_type == 'length':
    return LengthSentenceBucketer(bucket_cutoffs=bucket_cutoffs)
  elif bucket_type == 'lengthdiff':
    return LengthDiffSentenceBucketer(bucket_cutoffs=bucket_cutoffs)
  else:
    raise NotImplementedError(f'Illegal bucket type {bucket_type}')<|MERGE_RESOLUTION|>--- conflicted
+++ resolved
@@ -234,16 +234,12 @@
             else:
               freq_counts[word] = freq
       elif freq_corpus_file:
-<<<<<<< HEAD
-        for word in itertools.chain(corpus_utils.iterate_tokens(freq_corpus_file)):
-          if self.case_insensitive:
-            freq_counts[corpus_utils.lower(word)] += 1
-          else:
-=======
         for words in corpus_utils.iterate_tokens(freq_corpus_file):
           for word in words:
->>>>>>> 21e19654
-            freq_counts[word] += 1
+            if self.case_insensitive:
+              freq_counts[corpus_utils.lower(word)] += 1
+            else:
+              freq_counts[word] += 1
       elif freq_data:
         for words in freq_data:
           for word in words:
