# Overall imports
import argparse
import operator

# In-package imports
import ngram_utils
import stat_utils
import corpus_utils
import scorers
import bucketers

def parse_profile(profile):
  kargs = {}
  for kv in profile.split(','):
    k, v = kv.split('=')
    kargs[k] = v
  return kargs

def print_score_report(ref, out1, out2,
                       score_type='bleu',
                       bootstrap=0):
  """
  Print a report comparing overall scores of the two systems.

  Args:
    ref: Tokens from the reference
    out1: Tokens from the output file 1
    out2: Tokens from the output file 2
    score_type: A string specifying the scoring type (bleu/length)
  """
  scorer = scorers.create_scorer_from_profile(score_type)
  print(f'{scorer.name()}:')
  score1, str1 = scorer.score_corpus(ref,out1)
  score2, str2 = scorer.score_corpus(ref,out2)
  if str1 is not None:
    print(f' Sys1: {score1} ({str1})\n Sys2: {score2} ({str2})')
  else:
    print(f' Sys1: {score1}\n Sys2: {score2}')

  if int(bootstrap) > 0:
    print('Significance test. This may take a while.')
    wins, sys1_stats, sys2_stats = sign_utils.eval_with_paired_bootstrap(ref, out1, out2, score_type=score_type, num_samples=int(bootstrap))

    print('Win ratio: Sys1=%.3f, Sys2=%.3f, tie=%.3f' % (wins[0], wins[1], wins[2]))
    if wins[0] > wins[1]:
      print('(Sys1 is superior with p value p=%.3f)\n' % (1-wins[0]))
    elif wins[1] > wins[0]:
      print('(Sys2 is superior with p value p=%.3f)\n' % (1-wins[1]))

    print('Sys1: mean=%.3f, median=%.3f, 95%% confidence interval=[%.3f, %.3f]' %
            (sys1_stats['mean'], sys1_stats['median'], sys1_stats['lower_bound'], sys1_stats['upper_bound']))
    print('Sys2: mean=%.3f, median=%.3f, 95%% confidence interval=[%.3f, %.3f]' %
            (sys2_stats['mean'], sys2_stats['median'], sys2_stats['lower_bound'], sys2_stats['upper_bound']))

def print_word_accuracy_report(ref, out1, out2,
                          acc_type='fmeas', bucket_type='freq',
                          freq_count_file=None, freq_corpus_file=None,
                          label_set=None,
                          ref_labels=None, out1_labels=None, out2_labels=None):
  """
  Print a report comparing the word accuracy.

  Args:
    ref: Tokens from the reference
    out1: Tokens from the output file 1
    out2: Tokens from the output file 2
    acc_type: The type of accuracy to show (prec/rec/fmeas). Can also have multiple separated by '+'.
    bucket_type: A string specifying the way to bucket words together to calculate F-measure (freq/tag)
    freq_corpus_file: When using "freq" as a bucketer, which corpus to use to calculate frequency.
                      By default this uses the frequency in the reference test set, but it's often more informative
                      se the frequency in the training set, in which case you specify the path of the target side
                      he training corpus.
    freq_count_file: An alternative to freq_corpus that uses a count file in "word\tfreq" format.
    ref_labels: either a filename of a file full of reference labels, or a list of strings corresponding to `ref`.
    out1_labels: output 1 labels. must be specified if ref_labels is specified.
    out2_labels: output 2 labels. must be specified if ref_labels is specified.
  """
  acc_type_map = {'prec': 3, 'rec': 4, 'fmeas': 5}
  bucketer = bucketers.create_word_bucketer_from_profile(bucket_type,
                                                         freq_count_file=freq_count_file,
                                                         freq_corpus_file=freq_corpus_file,
                                                         freq_data=ref,
                                                         label_set=label_set)
  ref_labels = corpus_utils.load_tokens(ref_labels) if type(ref_labels) == str else ref_labels
  out1_labels = corpus_utils.load_tokens(out1_labels) if type(out1_labels) == str else out1_labels
  out2_labels = corpus_utils.load_tokens(out2_labels) if type(out2_labels) == str else out2_labels
  matches1 = bucketer.calc_bucketed_matches(ref, out1, ref_labels=ref_labels, out_labels=out1_labels)
  matches2 = bucketer.calc_bucketed_matches(ref, out2, ref_labels=ref_labels, out_labels=out2_labels)
  acc_types = acc_type.split('+')
  for at in acc_types:
    if at not in acc_type_map:
      raise ValueError(f'Unknown accuracy type {at}')
    aid = acc_type_map[at]
    print(f'--- word {acc_type} by {bucketer.name()} bucket')
    for bucket_str, match1, match2 in zip(bucketer.bucket_strs, matches1, matches2):
      print("{}\t{:.4f}\t{:.4f}".format(bucket_str, match1[aid], match2[aid]))
    print()

def print_src_word_accuracy_report(src, ref, out1, out2, ref_align, out1_align, out2_align,
                          acc_type='fmeas', bucket_type='freq',
                          freq_count_file=None, freq_corpus_file=None,
                          label_set=None,
                          src_labels=None):
  """
  Print a report for source word analysis.

  Args:
    src: Tokens from the source
    ref: Tokens from the reference
    out1: Tokens from the output file 1
    out2: Tokens from the output file 2
    ref_align: Alignment file for the reference
    out1_align: Alignment file for the output file 1
    out2_align: Alignment file for the output file 2
    acc_type: The type of accuracy to show (prec/rec/fmeas). Can also have multiple separated by '+'.
    bucket_type: A string specifying the way to bucket words together to calculate F-measure (freq/tag)
    freq_corpus_file: When using "freq" as a bucketer, which corpus to use to calculate frequency.
                      By default this uses the frequency in the reference test set, but it's often more informative
                      se the frequency in the training set, in which case you specify the path of the target side
                      he training corpus.
    freq_count_file: An alternative to freq_corpus that uses a count file in "word\tfreq" format.
    src_labels: either a filename of a file full of source labels, or a list of strings corresponding to `ref`.
  """
  ref_align, out1_align, out2_align = [corpus_utils.load_tokens(x) for x in (ref_align, out1_align, out2_align)]
  acc_type_map = {'prec': 3, 'rec': 4, 'fmeas': 5}
  bucketer = bucketers.create_word_bucketer_from_profile(bucket_type,
                                                         freq_count_file=freq_count_file,
                                                         freq_corpus_file=freq_corpus_file, 
                                                         freq_data=src, 
                                                         label_set=label_set)
  src_labels = corpus_utils.load_tokens(src_labels) if type(src_labels) == str else src_labels
  matches1 = bucketer.calc_source_bucketed_matches(src, ref, out1, ref_align, out1_align, src_labels=src_labels)
  matches2 = bucketer.calc_source_bucketed_matches(src, ref, out2, ref_align, out2_align, src_labels=src_labels)
  acc_types = acc_type.split('+')
  for at in acc_types:
    if at not in acc_type_map:
      raise ValueError(f'Unknown accuracy type {at}')
    aid = acc_type_map[at]
    print(f'--- word {acc_type} by {bucketer.name()} bucket')
    for bucket_str, match1, match2 in zip(bucketer.bucket_strs, matches1, matches2):
      print("{}\t{:.4f}\t{:.4f}".format(bucket_str, match1[aid], match2[aid]))
    print()

def print_sentence_bucketed_report(ref, out1, out2,
                                   bucket_type='score', statistic_type='count',
                                   score_measure='bleu'):
  """
  Print a report of sentences by bucket

  Args:
    ref: Tokens from the reference
    out1: Tokens from the output file 1
    out2: Tokens from the output file 2
    bucket_type: The type of bucketing method to use
    score_measure: If using 'score' as either bucket_type or statistic_type, which scorer to use
  """
  bucketer = bucketers.create_sentence_bucketer_from_profile(bucket_type, score_type=score_measure)
  bc1 = bucketer.create_bucketed_corpus(out1, ref=ref)
  bc2 = bucketer.create_bucketed_corpus(out2, ref=ref)

  if statistic_type == 'count':
    aggregator = lambda out,ref: len(out)
  elif statistic_type == 'score':
    scorer = scorers.create_scorer_from_profile(score_measure)
    aggregator = lambda out,ref: scorer.score_corpus(ref,out)[0]
  else:
    raise ValueError(f'Illegal statistic_type {statistic_type}')

  stats1 = [aggregator(out,ref) for (out,ref) in bc1]
  stats2 = [aggregator(out,ref) for (out,ref) in bc2]

  print(f'--- bucket_type={bucket_type}, statistic_type={statistic_type}, score_measure={score_measure}')
  for bs, s1, s2 in zip(bucketer.bucket_strs, stats1, stats2):
    print(f'{bs}\t{s1}\t{s2}')
  print()

def print_ngram_report(ref, out1, out2,
                       min_ngram_length=1, max_ngram_length=4,
                       report_length=50, alpha=1.0, compare_type='match',
                       ref_labels=None, out1_labels=None, out2_labels=None):
  """
  Print a report comparing aggregate n-gram statistics

  Args:
    ref: Tokens from the reference
    out1: Tokens from the output file 1
    out2: Tokens from the output file 2
    min_ngram_length: minimum n-gram length
    max_ngram_length: maximum n-gram length
    report_length: the number of n-grams to report
    alpha: when sorting n-grams for salient features, the smoothing coefficient. A higher smoothing coefficient
           will result in more frequent phenomena (sometimes this is good).
    compare_type: what type of statistic to compare
                  (match: n-grams that match the reference, over: over-produced ngrams, under: under-produced ngrams)
    ref_labels: either a filename of a file full of reference labels, or a list of strings corresponding to `ref`.
                If specified, will aggregate statistics over labels instead of n-grams.
    out1_labels: output 1 labels. must be specified if ref_labels is specified.
    out2_labels: output 2 labels. must be specified if ref_labels is specified.
  """
  print(f'--- min_ngram_length={min_ngram_length}, max_ngram_length={max_ngram_length}')
  print(f'    report_length={report_length}, alpha={alpha}, compare_type={compare_type}')
  if type(ref_labels) == str:
    print(f'    ref_labels={ref_labels}, out1_labels={out1_labels}, out2_labels={out2_labels}')
  print()

  ref_labels = corpus_utils.load_tokens(ref_labels) if type(ref_labels) == str else ref_labels
  out1_labels = corpus_utils.load_tokens(out1_labels) if type(out1_labels) == str else out1_labels
  out2_labels = corpus_utils.load_tokens(out2_labels) if type(out2_labels) == str else out2_labels
  total1, match1, over1, under1 = ngram_utils.compare_ngrams(ref, out1, ref_labels=ref_labels, out_labels=out1_labels,
                                                             min_length=min_ngram_length, max_length=max_ngram_length)
  total2, match2, over2, under2 = ngram_utils.compare_ngrams(ref, out2, ref_labels=ref_labels, out_labels=out2_labels,
                                                             min_length=min_ngram_length, max_length=max_ngram_length)
  if compare_type == 'match':
    scores = stat_utils.extract_salient_features(match1, match2, alpha=alpha)
  elif compare_type == 'over':
    scores = stat_utils.extract_salient_features(over1, over2, alpha=alpha)
  elif compare_type == 'under':
    scores = stat_utils.extract_salient_features(under1, under2, alpha=alpha)
  else:
    raise ValueError(f'Illegal compare_type "{compare_type}"')
  scorelist = sorted(scores.items(), key=operator.itemgetter(1), reverse=True)

  print(f'--- {report_length} n-grams that System 1 had higher {compare_type}')
  for k, v in scorelist[:report_length]:
    print('{}\t{} (sys1={}, sys2={})'.format(' '.join(k), v, match1[k], match2[k]))
  print(f'\n--- {report_length} n-grams that System 2 had higher {compare_type}')
  for k, v in reversed(scorelist[-report_length:]):
    print('{}\t{} (sys1={}, sys2={})'.format(' '.join(k), v, match1[k], match2[k]))
  print()

def print_sentence_examples(ref, out1, out2,
                            score_type='sentbleu',
                            report_length=10):
  """
  Print examples of sentences that satisfy some criterion, usually score of one system better

  Args:
    ref: Tokens from the reference
    out1: Tokens from the output file 1
    out2: Tokens from the output file 2
    score_type: The type of scorer to use
    report_length: Number of sentences to print for each system being better or worse
  """
  scorer = scorers.create_scorer_from_profile(score_type)
  sname = scorer.name()
  scorediff_list = []
  for i, (o1, o2, r) in enumerate(zip(out1, out2, ref)):
    s1, str1 = scorer.score_sentence(r, o1)
    s2, str2 = scorer.score_sentence(r, o2)
    scorediff_list.append((s2-s1, s1, s2, str1, str2, i))
  scorediff_list.sort()
  print(f'--- {report_length} sentences where Sys1>Sys2 at {sname}')
  for bdiff, s1, s2, str1, str2, i in scorediff_list[:report_length]:
    print ('sys2-sys1={}, sys1={}, sys2={}\nRef:  {}\nSys1: {}\nSys2: {}\n'.format(bdiff, s1, s2, ' '.join(ref[i]), ' '.join(out1[i]), ' '.join(out2[i])))
  print(f'--- {report_length} sentences where Sys2>Sys1 at {sname}')
  for bdiff, s1, s2, str1, str2, i in scorediff_list[-report_length:]:
    print ('sys2-sys1={}, sys1={}, sys2={}\nRef:  {}\nSys1: {}\nSys2: {}\n'.format(bdiff, s1, s2, ' '.join(ref[i]), ' '.join(out1[i]), ' '.join(out2[i])))

def print_header(header):
  print(f'********************** {header} ************************')

if __name__ == '__main__':

  parser = argparse.ArgumentParser(
      description='Program to compare MT results',
  )
  parser.add_argument('ref_file', type=str,
                      help='A path to a correct reference file')
  parser.add_argument('out1_file', type=str,
                      help='A path to a system output')
  parser.add_argument('out2_file', type=str,
                      help='A path to another system output')
<<<<<<< HEAD
=======
  parser.add_argument('--src_file', type=str, default=None,
                      help='A path to the source file')
>>>>>>> 8a493c40
  parser.add_argument('--compare_scores', type=str, nargs='*',
                      default=['score_type=bleu,bootstrap=0', 'score_type=length,bootstrap=0'],
                      help="""
                      Compare scores. Can specify arguments in 'arg1=val1,arg2=val2,...' format.
                      See documentation for 'print_score_report' to see which arguments are available.
                      """)
  parser.add_argument('--compare_word_accuracies', type=str, nargs='*',
                      default=['bucket_type=freq'],
                      help="""
                      Compare word accuracies by buckets. Can specify arguments in 'arg1=val1,arg2=val2,...' format.
                      See documentation for 'print_word_accuracy_report' to see which arguments are available.
                      """)
  parser.add_argument('--compare_src_word_accuracies', type=str, nargs='*',
                      default=None,
                      help="""
                      Source analysis. Can specify arguments in 'ref_align=file1,out1_align=file2,out2_align=file3,...' format.
                      See documentation for 'print_src_word_accuracy_report' to see which arguments are available.
                      """)
  parser.add_argument('--compare_sentence_buckets', type=str, nargs='*',
                      default=['bucket_type=score,score_measure=sentbleu',
                               'bucket_type=lengthdiff',
                               'bucket_type=length,statistic_type=score,score_measure=bleu'],
                      help="""
                      Compare sentence counts by buckets. Can specify arguments in 'arg1=val1,arg2=val2,...' format.
                      See documentation for 'print_sentence_buckets_report' to see which arguments are available.
                      """)
  parser.add_argument('--compare_ngrams', type=str, nargs='*',
                      default=['compare_type=match'],
                      help="""
                      Compare ngrams. Can specify arguments in 'arg1=val1,arg2=val2,...' format.
                      See documentation for 'print_ngram_report' to see which arguments are available.
                      """)
  parser.add_argument('--compare_sentence_examples', type=str, nargs='*',
                      default=['score_type=sentbleu'],
                      help="""
                      Compare sentences. Can specify arguments in 'arg1=val1,arg2=val2,...' format.
                      See documentation for 'print_sentence_examples' to see which arguments are available.
                      """)
  args = parser.parse_args()

  ref, out1, out2 = [corpus_utils.load_tokens(x) for x in (args.ref_file, args.out1_file, args.out2_file)]
<<<<<<< HEAD
=======
  src = corpus_utils.load_tokens(args.src_file) if args.src_file else None
>>>>>>> 8a493c40

  # Aggregate scores
  if args.compare_scores:
    print_header('Aggregate Scores')
    for profile in args.compare_scores:
      kargs = parse_profile(profile)
      print_score_report(ref, out1, out2, **kargs)
      print()

  # Word accuracy analysis
  if args.compare_word_accuracies:
    print_header('Word Accuracy Analysis')
    for profile in args.compare_word_accuracies:
      kargs = parse_profile(profile)
      print_word_accuracy_report(ref, out1, out2, **kargs)
      print()

  # Source word analysis
  if args.compare_src_word_accuracies:
    print_header('Source Word Analysis')
    if not src:
      raise ValueError("Must specify the source file when performing source analysis.")
    for profile in args.compare_src_word_accuracies:
      kargs = parse_profile(profile)
      print_src_word_accuracy_report(src, ref, out1, out2, **kargs)
      print()

  # Sentence count analysis
  if args.compare_sentence_buckets:
    print_header('Sentence Bucket Analysis')
    for profile in args.compare_sentence_buckets:
      kargs = parse_profile(profile)
      print_sentence_bucketed_report(ref, out1, out2, **kargs)
      print()

  # n-gram difference analysis
  if args.compare_ngrams:
    print_header('N-gram Difference Analysis')
    for profile in args.compare_ngrams:
      kargs = parse_profile(profile)
      print_ngram_report(ref, out1, out2, **kargs)
      print()

  # Sentence example analysis
  if args.compare_sentence_examples:
    print_header('Sentence Example Analysis')
    for profile in args.compare_sentence_examples:
      kargs = parse_profile(profile)
      print_sentence_examples(ref, out1, out2, **kargs)
<<<<<<< HEAD
      print()
=======
      print()
>>>>>>> 8a493c40
<|MERGE_RESOLUTION|>--- conflicted
+++ resolved
@@ -6,6 +6,7 @@
 import ngram_utils
 import stat_utils
 import corpus_utils
+import sign_utils
 import scorers
 import bucketers
 
@@ -270,11 +271,8 @@
                       help='A path to a system output')
   parser.add_argument('out2_file', type=str,
                       help='A path to another system output')
-<<<<<<< HEAD
-=======
   parser.add_argument('--src_file', type=str, default=None,
                       help='A path to the source file')
->>>>>>> 8a493c40
   parser.add_argument('--compare_scores', type=str, nargs='*',
                       default=['score_type=bleu,bootstrap=0', 'score_type=length,bootstrap=0'],
                       help="""
@@ -316,10 +314,7 @@
   args = parser.parse_args()
 
   ref, out1, out2 = [corpus_utils.load_tokens(x) for x in (args.ref_file, args.out1_file, args.out2_file)]
-<<<<<<< HEAD
-=======
   src = corpus_utils.load_tokens(args.src_file) if args.src_file else None
->>>>>>> 8a493c40
 
   # Aggregate scores
   if args.compare_scores:
@@ -369,8 +364,4 @@
     for profile in args.compare_sentence_examples:
       kargs = parse_profile(profile)
       print_sentence_examples(ref, out1, out2, **kargs)
-<<<<<<< HEAD
-      print()
-=======
-      print()
->>>>>>> 8a493c40
+      print()